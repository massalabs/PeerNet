//! Error types for the PeerNet library

use std::error::Error;
use thiserror::Error;

use crate::transports::TransportErrorType;

pub type PeerNetResult<T> = Result<T, PeerNetErrorData>;

#[derive(Debug)]
pub enum PeerNetError {
    ListenerError,
    PeerIdError,
    WrongConfigType,
    PeerConnectionError,
    SendError,
    ReceiveError,
    HandshakeError,
    HandlerError,
    SignError,
    SocketError,
    BoundReached,
    TransportError(TransportErrorType),
}

impl PeerNetError {
    /// Create a PeerNetErrorData from the variant
    pub fn new<E: Error>(
        self,
        location: &'static str,
        error: E,
        add_msg: Option<String>,
    ) -> PeerNetErrorData {
        PeerNetErrorData {
            location,
            error_type: self,
            error: Some(error.to_string()),
            add_msg,
        }
    }

    /// Create a PeerNetErrorData from scratch, not linked to any exterior error type
    pub fn error(self, location: &'static str, add_msg: Option<String>) -> PeerNetErrorData {
        PeerNetErrorData {
            location,
            error_type: self,
            error: None,
            add_msg,
        }
    }
}

/// Error types for the PeerNet library
#[derive(Error, Debug)]
pub struct PeerNetErrorData {
    location: &'static str,
    error_type: PeerNetError,
    error: Option<String>,
    add_msg: Option<String>,
}

impl std::fmt::Display for PeerNetErrorData {
    fn fmt(&self, f: &mut std::fmt::Formatter<'_>) -> Result<(), std::fmt::Error> {
        writeln!(f, "Location: {}", self.location)?;
        writeln!(f, "Error type: {:?}", self.error_type)?;
        if let Some(ref err) = self.error {
            writeln!(f, "Error: {:?}", err)?;
        }
        if let Some(ref msg) = self.add_msg {
            writeln!(f, "Additionnal debug data: {}", msg)?;
        }
        Ok(())
    }
}

<<<<<<< HEAD
impl Display for PeerNetError {
    fn fmt(&self, f: &mut std::fmt::Formatter<'_>) -> std::fmt::Result {
        write!(f, "{:?}", self)
=======
impl From<TransportErrorType> for PeerNetError {
    fn from(err: TransportErrorType) -> PeerNetError {
        PeerNetError::TransportError(err)
>>>>>>> c2d5ddbe
    }
}<|MERGE_RESOLUTION|>--- conflicted
+++ resolved
@@ -73,14 +73,8 @@
     }
 }
 
-<<<<<<< HEAD
-impl Display for PeerNetError {
-    fn fmt(&self, f: &mut std::fmt::Formatter<'_>) -> std::fmt::Result {
-        write!(f, "{:?}", self)
-=======
 impl From<TransportErrorType> for PeerNetError {
     fn from(err: TransportErrorType) -> PeerNetError {
         PeerNetError::TransportError(err)
->>>>>>> c2d5ddbe
     }
 }