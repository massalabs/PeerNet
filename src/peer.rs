--- conflicted
+++ resolved
@@ -22,17 +22,10 @@
         &mut self,
         keypair: &KeyPair,
         endpoint: &mut Endpoint,
-<<<<<<< HEAD
         _listeners: &HashMap<SocketAddr, TransportType>,
         _handlers: &MessageHandlers,
-    ) -> Result<PeerId, PeerNetError> {
-        endpoint.handshake(keypair)
-=======
-        listeners: &HashMap<SocketAddr, TransportType>,
-        handlers: &MessageHandlers,
     ) -> PeerNetResult<PeerId> {
         endpoint.handshake(&keypair)
->>>>>>> c2d5ddbe
     }
 }
 
