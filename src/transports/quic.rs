--- conflicted
+++ resolved
@@ -91,16 +91,10 @@
     pub local_addr: SocketAddr,
 }
 
-<<<<<<< HEAD
-#[derive(Clone)]
+#[derive(Clone, Debug)]
 pub struct QuicConnectionConfig {
     out_connection_config: QuicOutConnectionConfig,
     pub data_channel_size: usize,
-=======
-#[derive(Clone, Debug)]
-pub struct QuicConnectionConfig {
-    out_connection_config: QuicOutConnectionConfig,
->>>>>>> 056fa6a2
 }
 
 impl<Id: PeerId> QuicTransport<Id> {
@@ -295,15 +289,11 @@
                                                     (connection, send_rx, recv_tx, false),
                                                 );
                                             }
-<<<<<<< HEAD
-
-=======
                                             let config = QuicConnectionConfig {
                                                 out_connection_config: QuicOutConnectionConfig {
                                                     local_addr: from_addr,
                                                 },
                                             };
->>>>>>> 056fa6a2
                                             new_peer(
                                                 context.clone(),
                                                 Endpoint::Quic(QuicEndpoint {
@@ -322,11 +312,7 @@
                                                     max_in_connections_post_handshake: 0,
                                                     max_in_connections_pre_handshake: 0,
                                                 },
-<<<<<<< HEAD
-                                                transport_config.clone().into(),
-=======
                                                 config.into(),
->>>>>>> 056fa6a2
                                             );
                                         }
                                         {
