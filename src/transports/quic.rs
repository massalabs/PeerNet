use std::{
    collections::HashMap,
    net::{SocketAddr, UdpSocket},
    sync::Arc,
    thread::JoinHandle,
    time::Duration,
};

use crate::types::KeyPair;
use crossbeam::{channel, sync::WaitGroup};
use mio::{net::UdpSocket as MioUdpSocket, Events, Interest, Poll, Token, Waker};
use parking_lot::RwLock;

use crate::{
    error::{PeerNetError, PeerNetResult},
    handlers::MessageHandlers,
    network_manager::{FallbackFunction, SharedActiveConnections},
    peer::{new_peer, HandshakeHandler},
    peer_id::PeerId,
    transports::{Endpoint, TransportErrorType},
};

use super::Transport;

const NEW_PACKET_SERVER: Token = Token(0);
const STOP_LISTENER: Token = Token(10);

<<<<<<< HEAD
type QuicConnection = (
    quiche::Connection,
    channel::Receiver<QuicInternalMessage>,
    channel::Sender<QuicInternalMessage>,
    bool,
);
type QuicConnectionsMap = Arc<RwLock<HashMap<SocketAddr, QuicConnection>>>;
=======
#[derive(Debug)]
pub enum QuicError {
    InitListener,
    StopListener,
    SocketConfig,
    QuicheConfig,
    ConnectionError,
    InternalFail,
}

impl QuicError {
    fn wrap(self) -> PeerNetError {
        PeerNetError::TransportError(TransportErrorType::Quic(self))
    }
}
>>>>>>> c2d5ddbe

pub(crate) struct QuicTransport {
    pub active_connections: SharedActiveConnections,
    //pub fallback_function: Option<&'static FallbackFunction>,
    pub message_handlers: MessageHandlers,
    pub out_connection_attempts: WaitGroup,
    pub listeners: HashMap<SocketAddr, (Waker, UdpSocket, JoinHandle<PeerNetResult<()>>)>,
    //(quiche::Connection, data_receiver, data_sender, is_established)
    pub connections: QuicConnectionsMap,
}

pub(crate) enum QuicInternalMessage {
    Data(Vec<u8>),
    Shutdown,
}

#[derive(Clone)]
pub struct QuicEndpoint {
    pub(crate) data_sender: channel::Sender<QuicInternalMessage>,
    pub(crate) data_receiver: channel::Receiver<QuicInternalMessage>,
}

impl QuicEndpoint {
    pub fn shutdown(&mut self) {
        self.data_sender
            .send(QuicInternalMessage::Shutdown)
            .unwrap();
    }
}

#[derive(Clone)]
pub struct QuicOutConnectionConfig {
    // the peer we want to connect to
    pub identity: PeerId,
    pub local_addr: SocketAddr,
}

impl QuicTransport {
    pub fn new(
        active_connections: SharedActiveConnections,
        _fallback_function: Option<&'static FallbackFunction>,
        message_handlers: MessageHandlers,
    ) -> QuicTransport {
        QuicTransport {
            out_connection_attempts: WaitGroup::new(),
            //fallback_function,
            listeners: Default::default(),
            connections: Arc::new(RwLock::new(HashMap::new())),
            active_connections,
            message_handlers,
        }
    }
}

impl Transport for QuicTransport {
    type OutConnectionConfig = QuicOutConnectionConfig;

    type Endpoint = QuicEndpoint;

    fn start_listener<T: HandshakeHandler>(
        &mut self,
        self_keypair: KeyPair,
        address: SocketAddr,
        handshake_handler: T,
    ) -> PeerNetResult<()> {
        let mut poll = Poll::new()
            .map_err(|err| QuicError::InitListener.wrap().new("init poll", err, None))?;
        //TODO: Configurable capacity
        let mut events = Events::with_capacity(128);
        let waker = Waker::new(poll.registry(), STOP_LISTENER)
            .map_err(|err| QuicError::InitListener.wrap().new("init waker", err, None))?;
        let connections = self.connections.clone();
        let server = UdpSocket::bind(address)
<<<<<<< HEAD
            .unwrap_or_else(|_| panic!("Can't bind QUIC transport to address {}", address));
        server.set_nonblocking(true).unwrap();
=======
            .expect(&format!("Can't bind QUIC transport to address {}", address));
        server.set_nonblocking(true).map_err(|err| {
            QuicError::InitListener
                .wrap()
                .new("server set nonblocking", err, None)
        })?;
>>>>>>> c2d5ddbe

        let mut config = quiche::Config::new(quiche::PROTOCOL_VERSION).map_err(|err| {
            QuicError::QuicheConfig.wrap().new(
                "new from protocol",
                err,
                Some(format!("version: {:?}", quiche::PROTOCOL_VERSION)),
            )
        })?;
        config.set_max_recv_udp_payload_size(1200);
        // Create certificate from ed25519 as made in libp2p tls
        config
            .load_cert_chain_from_pem_file("./src/cert.crt")
            .map_err(|err| {
                QuicError::QuicheConfig
                    .wrap()
                    .new("load_cert_chain", err, None)
            })?;
        config
            .load_priv_key_from_pem_file("./src/cert.key")
            .map_err(|err| {
                QuicError::QuicheConfig
                    .wrap()
                    .new("load_priv_key", err, None)
            })?;
        config
            .set_application_protos(&[b"massa/1.0"])
            .map_err(|err| {
                QuicError::QuicheConfig
                    .wrap()
                    .new("cfg set_protocol", err, None)
            })?;
        config.enable_dgram(true, 10, 10);

        let listener_handle: JoinHandle<PeerNetResult<()>> = std::thread::spawn({
            let active_connections = self.active_connections.clone();
            let message_handlers = self.message_handlers.clone();
            // let fallback_function = self.fallback_function.clone();
            let server = server.try_clone().unwrap();
            move || {
                let mut socket = MioUdpSocket::from_std(server);
                // Start listening for incoming connections.
                poll.registry()
                    .register(&mut socket, NEW_PACKET_SERVER, Interest::READABLE)
                    .unwrap_or_else(|_| {
                        panic!(
                            "Can't register polling on QUIC transport of address {}",
                            address
                        )
                    });
                let mut buf = [0; 65507];
                loop {
                    // Poll Mio for events, blocking until we get an event.
                    //TODO: Configurable timeout (cf. https://github.com/cloudflare/quiche/blob/master/apps/src/bin/quiche-server.rs#L177)
                    poll.poll(&mut events, Some(Duration::from_millis(100)))
                        .unwrap_or_else(|_| {
                            panic!("Can't poll QUIC transport of address {}", address)
                        });

                    // Process each event.
                    for event in events.iter() {
                        match event.token() {
                            NEW_PACKET_SERVER => {
                                'read: loop {
                                    //TODO: Error handling
                                    let (num_recv, from_addr) = match socket.recv_from(&mut buf) {
                                        Ok(v) => v,
                                        Err(e) => {
                                            // There are no more UDP packets to read, so end the read
                                            // loop.
                                            if e.kind() == std::io::ErrorKind::WouldBlock {
                                                break 'read;
                                            }
                                            panic!("recv() failed: {:?}", e);
                                        }
                                    };
                                    println!(
                                        "server {}: Received {} bytes from {} ",
                                        address, num_recv, from_addr
                                    );
                                    // Parse the QUIC packet's header.
                                    let hdr = match quiche::Header::from_slice(
                                        &mut buf,
                                        quiche::MAX_CONN_ID_LEN,
                                    ) {
                                        Ok(v) => v,

                                        Err(e) => {
                                            println!("Parsing packet header failed: {:?}", e);
                                            panic!("Parsing packet header failed: {:?}", e)
                                        }
                                    };
                                    let new_connection = {
                                        let connections = connections.read();
                                        !connections.contains_key(&from_addr)
                                    };
                                    if new_connection {
                                        println!(
                                            "server {}: New connection {}",
                                            address, from_addr
                                        );
                                        if hdr.ty != quiche::Type::Initial {
                                            println!("Packet is not Initial");
                                            continue;
                                        }

                                        let connection = quiche::accept(
                                            &hdr.scid,
                                            None,
                                            address,
                                            from_addr,
                                            &mut config,
                                        )
                                        .map_err(|err| {
                                            QuicError::ConnectionError.wrap().new(
                                                "accept",
                                                err,
                                                Some(format!(
                                                    "address: {}, from_addr: {}",
                                                    address, from_addr
                                                )),
                                            )
                                        })?;

                                        {
                                            let mut active_connections = active_connections.write();
                                            if active_connections.nb_in_connections
                                                < active_connections.max_in_connections
                                            {
                                                active_connections.nb_in_connections += 1;
                                            } else {
                                                continue;
                                            }
                                        }
                                        let (send_tx, send_rx) = channel::bounded(10000);
                                        let (recv_tx, recv_rx) = channel::bounded(10000);
                                        {
                                            let mut connections = connections.write();
                                            connections.insert(
                                                from_addr,
                                                (connection, send_rx, recv_tx, false),
                                            );
                                        }
                                        new_peer(
                                            self_keypair.clone(),
                                            Endpoint::Quic(QuicEndpoint {
                                                data_receiver: recv_rx,
                                                data_sender: send_tx,
                                            }),
                                            handshake_handler.clone(),
                                            message_handlers.clone(),
                                            active_connections.clone(),
                                        );
                                    }
                                    {
                                        let mut connections = connections.write();
                                        //TODO: Handle if the peer wasn't created because no place it will fail
                                        let (connection, _, sender, is_established) =
                                            connections.get_mut(&from_addr).unwrap();
                                        let recv_info = quiche::RecvInfo {
                                            from: from_addr,
                                            to: address,
                                        };
                                        connection.recv(&mut buf[..num_recv], recv_info).map_err(
                                            |err| {
                                                QuicError::ConnectionError.wrap().new(
                                                    "recv",
                                                    err,
                                                    Some(format!(
                                                        "RecvInfo: from: {}, to: {}",
                                                        from_addr, address
                                                    )),
                                                )
                                            },
                                        )?;
                                        if *is_established {
                                            let mut dgram_buf = [0; 512];
                                            while let Ok(len) =
                                                connection.dgram_recv(&mut dgram_buf)
                                            {
                                                sender
                                                    .send(QuicInternalMessage::Data(
                                                        dgram_buf[..len].to_vec(),
                                                    ))
                                                    .map_err(|err| {
                                                        QuicError::InternalFail.wrap().new(
                                                            "send internal msg",
                                                            err,
                                                            None,
                                                        )
                                                    })?;
                                            }
                                        }
                                    }
                                }
                            }
                            STOP_LISTENER => {
                                return Ok(());
                            }
                            // We don't expect any events with tokens other than those we provided. (from mio doc)
                            _ => unreachable!(),
                        }
                    }

                    //Try fetching packet from
                    //Write packets to quic if needed
                    {
                        let mut connections = connections.write();
                        let mut buf = [0; 65507];
                        for (address, (connection, send_rx, _, is_established)) in
                            connections.iter_mut()
                        {
                            if !*is_established && connection.is_established() {
                                println!("server {}: Connection established", address);
                                *is_established = true;
                            }
                            if *is_established {
                                while let Ok(data) = send_rx.try_recv() {
                                    match data {
                                        QuicInternalMessage::Data(data) => {
                                            //TODO: Use stream send didn't know how to use it
                                            let _ = connection.dgram_send(&data);
                                        }
                                        QuicInternalMessage::Shutdown => {
                                            println!("server {}: Connection closed", address);
                                            //TODO: Close
                                            //connection.close(app, err, reason)
                                            break;
                                        }
                                    }
                                }
                            }
                            loop {
                                let (write, send_info) = match connection.send(&mut buf) {
                                    Ok(v) => v,

                                    Err(quiche::Error::Done) => {
                                        // Done writing.
                                        break;
                                    }

                                    Err(e) => {
                                        println!("server {}: send failed: {:?}", address, e);
                                        // An error occurred, handle it.
                                        break;
                                    }
                                };
                                println!(
                                    "server {}: Sending {} bytes to {} ",
                                    address, write, send_info.to
                                );
                                socket.send_to(&buf[..write], send_info.to).map_err(|err| {
                                    QuicError::ConnectionError.wrap().new(
                                        "listener send_to",
                                        err,
                                        Some(format!(
                                            "from {}, to {}, {} bytes",
                                            address, send_info.to, write
                                        )),
                                    )
                                })?;
                            }
                        }
                    }
                }
            }
        });
        {
            let mut active_connections = self.active_connections.write();
            active_connections
                .listeners
                .insert(address, super::TransportType::Quic);
        }
        self.listeners.insert(
            address,
            (waker, server.try_clone().unwrap(), listener_handle),
        );
        Ok(())
    }

    fn try_connect<T: HandshakeHandler>(
        &mut self,
        self_keypair: KeyPair,
        address: SocketAddr,
        _timeout: Duration,
        config: &Self::OutConnectionConfig,
        handshake_handler: T,
    ) -> PeerNetResult<JoinHandle<PeerNetResult<()>>> {
        //TODO: Use timeout
        let config = config.clone();
        let connections = self.connections.clone();
        let (_, socket, _) = if self.listeners.contains_key(&config.local_addr) {
            self.listeners
                .get(&config.local_addr)
                .expect("Listener not found")
        } else {
            self.start_listener(
                self_keypair.clone(),
                config.local_addr,
                handshake_handler.clone(),
            )?;
            //TODO: Make things more elegant with waker etc
            std::thread::sleep(Duration::from_millis(100));
            self.listeners
                .get(&config.local_addr)
                .expect("Listener not found")
        };
        let socket = socket.try_clone().unwrap();
        let connection_handler: JoinHandle<PeerNetResult<()>> = std::thread::spawn({
            let active_connections = self.active_connections.clone();
            let message_handlers = self.message_handlers.clone();
            let wg = self.out_connection_attempts.clone();
            move || {
                let mut out = [0; 65507];
                println!("Connecting to {}", address);
                //TODO: Use configs for quiche passed from config object.
                //and error handling
                let mut quiche_config =
                    quiche::Config::new(quiche::PROTOCOL_VERSION).expect("Default config failed");
                quiche_config.verify_peer(false);
                //TODO: Config
                quiche_config
                    .set_application_protos(&[b"massa/1.0"])
                    .map_err(|err| QuicError::QuicheConfig.wrap().new("cfg proto", err, None))?;
                quiche_config.enable_dgram(true, 10, 10);
                //TODO: random bytes
                let scid = [0; quiche::MAX_CONN_ID_LEN];
                let scid = quiche::ConnectionId::from_ref(&scid);
                let mut conn =
                    quiche::connect(None, &scid, config.local_addr, address, &mut quiche_config)
                        .map_err(|err| {
                            QuicError::ConnectionError.wrap().new(
                                "try_connect connect",
                                err,
                                Some(format!(
                                    "local_addr: {:?}, addr: {:?}",
                                    config.local_addr, address
                                )),
                            )
                        })?;
                loop {
                    let (write, send_info) = match conn.send(&mut out) {
                        Ok(v) => v,
                        Err(quiche::Error::Done) => {
                            break;
                        }
                        Err(e) => {
                            println!("send failed: {:?}", e);
                            return Err(QuicError::ConnectionError.wrap().new(
                                "try_connect conn.send",
                                e,
                                None,
                            ));
                        }
                    };

                    println!(
                        "client: init: send_info: {:?} sent {} bytes",
                        send_info, write
                    );
                    while let Err(e) = socket.send_to(&out[..write], send_info.to) {
                        if e.kind() == std::io::ErrorKind::WouldBlock {
                            continue;
                        }

                        println!("send() failed: {:?}", e);
                        return Err(QuicError::ConnectionError.wrap().new(
                            "quic try_connect socket.send_to",
                            e,
                            None,
                        ));
                    }
                }
                //TODO: Config
                let (send_tx, send_rx) = channel::bounded(10000);
                let (recv_tx, recv_rx) = channel::bounded(10000);
                {
                    let mut active_connections = active_connections.write();
                    if active_connections.nb_out_connections
                        < active_connections.max_out_connections
                    {
                        active_connections.nb_out_connections += 1;
                        {
                            let mut connections = connections.write();
                            connections.insert(address, (conn, send_rx, recv_tx, false));
                        }
                    }
                }
                new_peer(
                    self_keypair.clone(),
                    Endpoint::Quic(QuicEndpoint {
                        data_receiver: recv_rx,
                        data_sender: send_tx,
                    }),
                    handshake_handler.clone(),
                    message_handlers.clone(),
                    active_connections.clone(),
                );
                drop(wg);
                Ok(())
            }
        });
        Ok(connection_handler)
    }

    fn stop_listener(&mut self, address: SocketAddr) -> PeerNetResult<()> {
        let (waker, _, handle) =
            self.listeners
                .remove(&address)
                .ok_or(QuicError::InternalFail.wrap().error(
                    "stop_listener rm addr",
                    Some(format!("address: {}", address)),
                ))?;
        {
            let mut active_connections = self.active_connections.write();
            active_connections.listeners.remove(&address);
        }
        waker
            .wake()
            .map_err(|e| QuicError::StopListener.wrap().new("waker wake", e, None))?;
        handle
            .join()
<<<<<<< HEAD
            .unwrap_or_else(|_| panic!("Couldn't join listener for address {}", address));
=======
            .expect(&format!("Couldn't join listener for address {}", address))?;
>>>>>>> c2d5ddbe
        Ok(())
    }

    fn send(endpoint: &mut Self::Endpoint, data: &[u8]) -> PeerNetResult<()> {
        endpoint
            .data_sender
            .send(QuicInternalMessage::Data(data.to_vec()))
            .map_err(|err| {
                QuicError::ConnectionError
                    .wrap()
                    .new("data_sender send", err, None)
            })
    }

    fn receive(endpoint: &mut Self::Endpoint) -> PeerNetResult<Vec<u8>> {
        let data = endpoint.data_receiver.recv().map_err(|err| {
            QuicError::ConnectionError
                .wrap()
                .new("data_receiver recv", err, None)
        })?;
        match data {
            QuicInternalMessage::Data(data) => Ok(data),
            QuicInternalMessage::Shutdown => Err(QuicError::InternalFail
                .wrap()
                .error("recv shutdown", Some(format!("Connection closed")))),
        }
    }
}<|MERGE_RESOLUTION|>--- conflicted
+++ resolved
@@ -25,15 +25,6 @@
 const NEW_PACKET_SERVER: Token = Token(0);
 const STOP_LISTENER: Token = Token(10);
 
-<<<<<<< HEAD
-type QuicConnection = (
-    quiche::Connection,
-    channel::Receiver<QuicInternalMessage>,
-    channel::Sender<QuicInternalMessage>,
-    bool,
-);
-type QuicConnectionsMap = Arc<RwLock<HashMap<SocketAddr, QuicConnection>>>;
-=======
 #[derive(Debug)]
 pub enum QuicError {
     InitListener,
@@ -49,7 +40,14 @@
         PeerNetError::TransportError(TransportErrorType::Quic(self))
     }
 }
->>>>>>> c2d5ddbe
+
+type QuicConnection = (
+    quiche::Connection,
+    channel::Receiver<QuicInternalMessage>,
+    channel::Sender<QuicInternalMessage>,
+    bool,
+);
+type QuicConnectionsMap = Arc<RwLock<HashMap<SocketAddr, QuicConnection>>>;
 
 pub(crate) struct QuicTransport {
     pub active_connections: SharedActiveConnections,
@@ -123,17 +121,12 @@
             .map_err(|err| QuicError::InitListener.wrap().new("init waker", err, None))?;
         let connections = self.connections.clone();
         let server = UdpSocket::bind(address)
-<<<<<<< HEAD
             .unwrap_or_else(|_| panic!("Can't bind QUIC transport to address {}", address));
-        server.set_nonblocking(true).unwrap();
-=======
-            .expect(&format!("Can't bind QUIC transport to address {}", address));
         server.set_nonblocking(true).map_err(|err| {
             QuicError::InitListener
                 .wrap()
                 .new("server set nonblocking", err, None)
         })?;
->>>>>>> c2d5ddbe
 
         let mut config = quiche::Config::new(quiche::PROTOCOL_VERSION).map_err(|err| {
             QuicError::QuicheConfig.wrap().new(
@@ -555,11 +548,7 @@
             .map_err(|e| QuicError::StopListener.wrap().new("waker wake", e, None))?;
         handle
             .join()
-<<<<<<< HEAD
             .unwrap_or_else(|_| panic!("Couldn't join listener for address {}", address));
-=======
-            .expect(&format!("Couldn't join listener for address {}", address))?;
->>>>>>> c2d5ddbe
         Ok(())
     }
 
