use massa_hash::Hash;
use rand::rngs::StdRng;
use rand::{RngCore, SeedableRng};

use crate::error::{PeerNetError, PeerNetResult};
use crate::peer_id::PeerId;
use crate::types::{KeyPair, PublicKey, Signature};

use super::quic::QuicEndpoint;
use super::tcp::TcpEndpoint;
use super::{quic::QuicTransport, tcp::TcpTransport, Transport};

#[derive(Clone)]
pub enum Endpoint {
    Tcp(TcpEndpoint),
    Quic(QuicEndpoint),
}

impl Endpoint {
<<<<<<< HEAD
    pub fn get_target_addr(&self) -> &std::net::SocketAddr {
        match self {
            Endpoint::Tcp(TcpEndpoint { address, .. }) => address,
            Endpoint::Quic(QuicEndpoint { address, .. }) => address,
        }
    }

    pub fn send(&mut self, data: &[u8]) -> Result<(), PeerNetError> {
=======
    pub fn send(&mut self, data: &[u8]) -> PeerNetResult<()> {
>>>>>>> 516112f0
        match self {
            Endpoint::Tcp(endpoint) => TcpTransport::send(endpoint, data),
            Endpoint::Quic(endpoint) => QuicTransport::send(endpoint, data),
        }
    }
    pub fn receive(&mut self) -> PeerNetResult<Vec<u8>> {
        match self {
            Endpoint::Tcp(endpoint) => TcpTransport::receive(endpoint),
            Endpoint::Quic(endpoint) => QuicTransport::receive(endpoint),
        }
    }

    pub(crate) fn handshake(&mut self, self_keypair: &KeyPair) -> PeerNetResult<PeerId> {
        //TODO: Add version in handshake
        let mut self_random_bytes = [0u8; 32];
        StdRng::from_entropy().fill_bytes(&mut self_random_bytes);
        let self_random_hash = Hash::compute_from(&self_random_bytes);
        let mut buf = [0u8; 64];
        buf[..32].copy_from_slice(&self_random_bytes);
        buf[32..].copy_from_slice(self_keypair.get_public_key().to_bytes());

        self.send(&buf)?;
        let received = self.receive()?;
        let other_random_bytes: &[u8; 32] = received.as_slice()[..32].try_into().unwrap();
        let other_public_key = PublicKey::from_bytes(received[32..].try_into().unwrap()).unwrap();

        // sign their random bytes
        let other_random_hash = Hash::compute_from(other_random_bytes);
        let self_signature = self_keypair.sign(&other_random_hash).unwrap();

        buf.copy_from_slice(&self_signature.to_bytes());

        self.send(&buf)?;
        let received = self.receive()?;

        let other_signature =
            Signature::from_bytes(received.as_slice().try_into().unwrap()).unwrap();

        // check their signature
        other_public_key
            .verify_signature(&self_random_hash, &other_signature)
            .map_err(|err| {
                PeerNetError::HandshakeError.new(
                    "handshake verify signature",
                    err,
                    Some(format!(
                        "hash: {:?}, signature: {:?}",
                        self_random_hash, other_signature
                    )),
                )
            })?;

        let other_peer_id = PeerId::from_public_key(other_public_key);
        println!("Handshake finished");
        Ok(other_peer_id)
    }

    pub fn shutdown(&mut self) {
        match self {
            Endpoint::Tcp(endpoint) => endpoint.shutdown(),
            Endpoint::Quic(endpoint) => endpoint.shutdown(),
        }
    }
}

//TODO: Create trait for endpoint and match naming convention<|MERGE_RESOLUTION|>--- conflicted
+++ resolved
@@ -17,7 +17,6 @@
 }
 
 impl Endpoint {
-<<<<<<< HEAD
     pub fn get_target_addr(&self) -> &std::net::SocketAddr {
         match self {
             Endpoint::Tcp(TcpEndpoint { address, .. }) => address,
@@ -25,10 +24,7 @@
         }
     }
 
-    pub fn send(&mut self, data: &[u8]) -> Result<(), PeerNetError> {
-=======
     pub fn send(&mut self, data: &[u8]) -> PeerNetResult<()> {
->>>>>>> 516112f0
         match self {
             Endpoint::Tcp(endpoint) => TcpTransport::send(endpoint, data),
             Endpoint::Quic(endpoint) => QuicTransport::send(endpoint, data),
