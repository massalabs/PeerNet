use std::collections::HashMap;
use std::io::{Read, Write};
use std::net::{SocketAddr, TcpListener, TcpStream};
use std::thread::JoinHandle;
use std::time::Duration;

use crate::config::{PeerNetCategories, PeerNetCategoryInfo, PeerNetFeatures};
use crate::error::{PeerNetError, PeerNetResult};
use crate::messages::MessagesHandler;
use crate::network_manager::{to_canonical, SharedActiveConnections};
use crate::peer::{new_peer, InitConnectionHandler, PeerConnectionType};
use crate::transports::Endpoint;

use super::{Transport, TransportErrorType};

use crate::types::{PeerNetHasher, PeerNetId, PeerNetKeyPair, PeerNetPubKey, PeerNetSignature};
use crossbeam::channel::{unbounded, Receiver, Sender};
use crossbeam::sync::WaitGroup;
use mio::net::TcpListener as MioTcpListener;
use mio::{Events, Interest, Poll, Token, Waker};

#[derive(Debug, PartialEq, Eq)]
pub enum TcpError {
    InitListener,
    ConnectionError,
    StopListener,
}

impl TcpError {
    fn wrap(self) -> PeerNetError {
        PeerNetError::TransportError(TransportErrorType::Tcp(self))
    }
}

#[derive(Default, Clone)]
pub struct TcpTransportConfig {
    max_in_connections: usize,
    out_connection_config: TcpOutConnectionConfig,
    peer_categories: PeerNetCategories,
    default_category_info: PeerNetCategoryInfo,
}

pub(crate) struct TcpTransport<Id: PeerNetId> {
    pub active_connections: SharedActiveConnections<Id>,
    pub out_connection_attempts: WaitGroup,
    pub listeners: HashMap<SocketAddr, (Waker, JoinHandle<PeerNetResult<()>>)>,
    _features: PeerNetFeatures,

    peer_stop_tx: Sender<()>,
    peer_stop_rx: Receiver<()>,
    config: TcpTransportConfig,
}

const NEW_CONNECTION: Token = Token(0);
const STOP_LISTENER: Token = Token(10);

#[derive(Clone)]
pub struct TcpOutConnectionConfig {
    _rate_limit: u128,
    _rate_time_window: Duration,
}

impl TcpOutConnectionConfig {
    pub fn new(rate_limit: u128, rate_time_window: Duration) -> Self {
        TcpOutConnectionConfig {
            _rate_limit: rate_limit,
            _rate_time_window: rate_time_window,
        }
    }
}

impl Default for TcpOutConnectionConfig {
    fn default() -> Self {
        TcpOutConnectionConfig {
            _rate_limit: 10 * 1024,
            _rate_time_window: Duration::from_secs(1),
        }
    }
}

//TODO: IN/OUT different types because TCP ports are not reliable
pub struct TcpEndpoint {
    config: TcpOutConnectionConfig,
    pub address: SocketAddr,
    pub stream: TcpStream,
}

impl TcpEndpoint {
    pub fn try_clone(&self) -> PeerNetResult<Self> {
        Ok(TcpEndpoint {
            config: self.config.clone(),
            address: self.address,
            stream: self.stream.try_clone().map_err(|err| {
                TcpError::ConnectionError
                    .wrap()
                    .new("cannot clone stream", err, None)
            })?,
        })
    }
}

impl TcpEndpoint {
    pub fn shutdown(&mut self) {
        let _ = self.stream.shutdown(std::net::Shutdown::Both);
    }
}

impl<Id: PeerNetId> TcpTransport<Id> {
    pub fn new(
<<<<<<< HEAD
        active_connections: SharedActiveConnections<Id>,
=======
        active_connections: SharedActiveConnections,
        max_in_connections: usize,
>>>>>>> 1bb1f452
        peer_categories: PeerNetCategories,
        default_category_info: PeerNetCategoryInfo,
        features: PeerNetFeatures,
    ) -> TcpTransport<Id> {
        let (peer_stop_tx, peer_stop_rx) = unbounded();
        TcpTransport {
            active_connections,
            out_connection_attempts: WaitGroup::new(),
            listeners: Default::default(),
            _features: features,
            peer_stop_rx,
            peer_stop_tx,
            config: TcpTransportConfig {
                max_in_connections,
                out_connection_config: Default::default(),
                peer_categories,
                default_category_info,
            },
        }
    }
}

impl<Id: PeerNetId> Drop for TcpTransport<Id> {
    fn drop(&mut self) {
        let all_addresses: Vec<SocketAddr> = self.listeners.keys().cloned().collect();
        all_addresses
            .into_iter()
            .for_each(|a| self.stop_listener(a).unwrap());
    }
}

impl<Id: PeerNetId> Transport for TcpTransport<Id> {
    type OutConnectionConfig = TcpOutConnectionConfig;

    type Endpoint = TcpEndpoint;

    fn start_listener<
        H: InitConnectionHandler,
        M: MessagesHandler,
        K: PeerNetKeyPair<PubKey>,
        PubKey: PeerNetPubKey,
        S: PeerNetSignature,
        Hasher: PeerNetHasher,
    >(
        &mut self,
        self_keypair: K,
        address: SocketAddr,
        message_handler: M,
        mut init_connection_handler: H,
    ) -> PeerNetResult<()> {
        let mut poll =
            Poll::new().map_err(|err| TcpError::InitListener.wrap().new("poll new", err, None))?;
        let mut events = Events::with_capacity(128);
        let waker = Waker::new(poll.registry(), STOP_LISTENER)
            .map_err(|err| TcpError::InitListener.wrap().new("waker new", err, None))?;
        let listener_handle: JoinHandle<PeerNetResult<()>> = std::thread::Builder::new()
            .name(format!("tcp_listener_handle_{:?}", address))
            .spawn({
                let active_connections = self.active_connections.clone();
                let peer_stop_rx = self.peer_stop_rx.clone();
                let peer_stop_tx = self.peer_stop_tx.clone();
                let out_conn_config = self.config.out_connection_config.clone();
                let config = self.config.clone();
                move || {
                    let server = TcpListener::bind(address).unwrap_or_else(|_| {
                        panic!("Can't bind TCP transport to address {}", address)
                    });
                    let mut mio_server = MioTcpListener::from_std(
                        server.try_clone().expect("Unable to clone server socket"),
                    );

                    // Start listening for incoming connections.
                    poll.registry()
                        .register(&mut mio_server, NEW_CONNECTION, Interest::READABLE)
                        .unwrap_or_else(|_| {
                            panic!(
                                "Can't register polling on TCP transport of address {}",
                                address
                            )
                        });
                    loop {
                        // Poll Mio for events, blocking until we get an event.
                        poll.poll(&mut events, None).unwrap_or_else(|_| {
                            panic!("Can't poll TCP transport of address {}", address)
                        });

                        // Process each event.
                        for event in events.iter() {
                            match event.token() {
                                NEW_CONNECTION => {
                                    {
                                        let read_active_connections = active_connections.read();
                                        let total_in_connections = read_active_connections
                                        .connections
                                        .iter()
                                        .filter(|(_, connection)| connection.connection_type == PeerConnectionType::IN)
                                        .count() +  read_active_connections
                                        .connection_queue.len();
                                        if total_in_connections >= config.max_in_connections {
                                            continue;
                                        }
                                    }
                                    let (stream, address) = match server.accept().map_err(|err| {
                                        TcpError::ConnectionError.wrap().new(
                                            "listener accept",
                                            err,
                                            None,
                                        )
                                    }) {
                                        Ok((stream, address)) => (stream, address),
                                        Err(err) => {
                                            println!("Error accepting connection: {:?}", err);
                                            continue;
                                        }
                                    };
                                    let ip_canonical = to_canonical(address.ip());
                                    let (category_name, category_info) = match config
                                        .peer_categories
                                        .iter()
                                        .find(|(_, info)| info.0.contains(&ip_canonical))
                                    {
                                        Some((category_name, info)) => {
                                            (Some(category_name.clone()), info.1)
                                        }
                                        None => (None, config.default_category_info),
                                    };

                                    let mut endpoint = Endpoint::Tcp(TcpEndpoint {
                                        config: out_conn_config.clone(),
                                        address,
                                        stream, // stream: Limiter::new(
                                                //     stream,
                                                //     out_conn_config.rate_limit,
                                                //     out_conn_config.rate_time_window,
                                                // ),
                                    });
                                    let listeners = {
                                        let mut active_connections = active_connections.write();
                                        if active_connections.check_addr_accepted_pre_handshake(
                                            &address,
                                            category_name.clone(),
                                            category_info,
                                        ) {
                                            active_connections
                                                .connection_queue
                                                .push((address, category_name.clone()));
                                            active_connections.compute_counters();
                                            None
                                        } else {
                                            Some(active_connections.listeners.clone())
                                        }
                                    };
                                    if let Some(listeners) = listeners {
                                        if let Err(err) = init_connection_handler.fallback_function::< PubKey, Hasher>(
                                            // &self_keypair,
                                            &mut endpoint,
                                            &listeners,
                                        ) {
                                            println!("Error while sending fallback to address {}, err:{}", address, err)
                                        }
                                        continue;
                                    }
                                    new_peer::<H, M, Id, K, PubKey, S, Hasher>(
                                        self_keypair.clone(),
                                        endpoint,
                                        init_connection_handler.clone(),
                                        message_handler.clone(),
                                        active_connections.clone(),
                                        peer_stop_rx.clone(),
                                        PeerConnectionType::IN,
                                        category_name,
                                        category_info,
                                    );
                                }
                                STOP_LISTENER => {
                                    peer_stop_tx.send(()).unwrap();
                                    return Ok(());
                                }
                                _ => {}
                            }
                        }
                    }
                }
            })
            .expect("Failed to spawn thread tcp_listener_handle");
        {
            let mut active_connections = self.active_connections.write();
            active_connections
                .listeners
                .insert(address, super::TransportType::Tcp);
        }
        self.listeners.insert(address, (waker, listener_handle));
        Ok(())
    }

    fn try_connect<
        H: InitConnectionHandler,
        M: MessagesHandler,
        K: PeerNetKeyPair<PubKey>,
        PubKey: PeerNetPubKey,
        S: PeerNetSignature,
        Hasher: PeerNetHasher,
    >(
        &mut self,
        self_keypair: K,
        address: SocketAddr,
        timeout: Duration,
        _config: &Self::OutConnectionConfig,
        message_handler: M,
        handshake_handler: H,
    ) -> PeerNetResult<JoinHandle<PeerNetResult<()>>> {
        let peer_stop_rx = self.peer_stop_rx.clone();
        Ok(std::thread::Builder::new()
            .name(format!("tcp_try_connect_{:?}", address))
            .spawn({
                let active_connections = self.active_connections.clone();
                let wg = self.out_connection_attempts.clone();
                let config = self.config.clone();
                move || {
                    let stream = TcpStream::connect_timeout(&address, timeout).map_err(|err| {
                        TcpError::ConnectionError.wrap().new(
                            "try_connect stream connect",
                            err,
                            Some(format!("address: {}, timeout: {:?}", address, timeout)),
                        )
                    })?;
                    // let stream = Limiter::new(
                    //     stream,
                    //     out_conn_config.rate_limit,
                    //     out_conn_config.rate_time_window,
                    // );
                    let ip_canonical = to_canonical(address.ip());
                    let (category_name, category_info) = match config
                        .peer_categories
                        .iter()
                        .find(|(_, info)| info.0.contains(&ip_canonical))
                    {
                        Some((category_name, info)) => (Some(category_name.clone()), info.1),
                        None => (None, config.default_category_info),
                    };
                    new_peer::<H, M, Id, K, PubKey, S, Hasher>(
                        self_keypair.clone(),
                        Endpoint::Tcp(TcpEndpoint {
                            address,
                            stream,
                            config: config.out_connection_config.clone(),
                        }),
                        handshake_handler.clone(),
                        message_handler.clone(),
                        active_connections.clone(),
                        peer_stop_rx,
                        PeerConnectionType::OUT,
                        category_name,
                        category_info,
                    );
                    drop(wg);
                    Ok(())
                }
            })
            .expect("Failed to spawn thread tcp_try_connect"))
    }

    fn stop_listener(&mut self, address: SocketAddr) -> PeerNetResult<()> {
        let (waker, handle) = self.listeners.remove(&address).ok_or(
            TcpError::StopListener
                .wrap()
                .error("rm addr", Some(format!("address: {}", address))),
        )?;
        {
            let mut active_connections = self.active_connections.write();
            active_connections.listeners.remove(&address);
        }
        waker
            .wake()
            .map_err(|e| TcpError::StopListener.wrap().new("waker wake", e, None))?;
        handle
            .join()
            .unwrap_or_else(|_| panic!("Couldn't join listener for address {}", address))
    }

    fn send(endpoint: &mut Self::Endpoint, data: &[u8]) -> PeerNetResult<()> {
        let msg_size: u32 = data.len().try_into().map_err(|_| {
            TcpError::ConnectionError
                .wrap()
                .error("send len too long", Some(format!("{:?}", data.len())))
        })?;
        if msg_size > 1048576000 {
            return Err(TcpError::ConnectionError
                .wrap()
                .error("send len too long", Some(format!("{:?}", data.len()))))?;
        }
        //TODO: Use config one
        endpoint
            .stream
            .write_all(&msg_size.to_be_bytes())
            .map_err(|err| {
                TcpError::ConnectionError.wrap().new(
                    "send len write",
                    err,
                    Some(format!("{:?}", data.len().to_le_bytes())),
                )
            })?;
        endpoint.stream.write_all(data).map_err(|err| {
            TcpError::ConnectionError
                .wrap()
                .new("send data write", err, None)
        })?;
        Ok(())
    }

    fn receive(endpoint: &mut Self::Endpoint) -> PeerNetResult<Vec<u8>> {
        //TODO: Config one
        let mut len_bytes = vec![0u8; 4];
        endpoint
            .stream
            .read_exact(&mut len_bytes)
            .map_err(|err| TcpError::ConnectionError.wrap().new("recv len", err, None))?;
        let res_size = u32::from_be_bytes(len_bytes.try_into().map_err(|err| {
            TcpError::ConnectionError
                .wrap()
                .error("recv len", Some(format!("{:?}", err)))
        })?);
        if res_size > 1048576000 {
            return Err(
                PeerNetError::InvalidMessage.error("len too long", Some(format!("{:?}", res_size)))
            );
        }
        let mut data = vec![0u8; res_size as usize];
        endpoint
            .stream
            .read_exact(&mut data)
            .map_err(|err| TcpError::ConnectionError.wrap().new("recv data", err, None))?;
        Ok(data)
    }
}<|MERGE_RESOLUTION|>--- conflicted
+++ resolved
@@ -107,12 +107,8 @@
 
 impl<Id: PeerNetId> TcpTransport<Id> {
     pub fn new(
-<<<<<<< HEAD
         active_connections: SharedActiveConnections<Id>,
-=======
-        active_connections: SharedActiveConnections,
         max_in_connections: usize,
->>>>>>> 1bb1f452
         peer_categories: PeerNetCategories,
         default_category_info: PeerNetCategoryInfo,
         features: PeerNetFeatures,
