use std::collections::HashMap;
use std::io::{Read, Write};
use std::net::{SocketAddr, TcpListener, TcpStream};
use std::thread::JoinHandle;
use std::time::Duration;

use crate::config::PeerNetFeatures;
use crate::error::{PeerNetError, PeerNetResult};
use crate::messages::MessagesHandler;
use crate::network_manager::SharedActiveConnections;
use crate::peer::{new_peer, ConnectionType, InitConnectionHandler};
use crate::transports::Endpoint;

use super::{Transport, TransportErrorType};

use crate::types::KeyPair;
use crossbeam::channel::{unbounded, Receiver, Sender};
use crossbeam::sync::WaitGroup;
use mio::net::TcpListener as MioTcpListener;
use mio::{Events, Interest, Poll, Token, Waker};
use stream_limiter::Limiter;

#[derive(Debug)]
pub enum TcpError {
    InitListener,
    ConnectionError,
    StopListener,
}

impl TcpError {
    fn wrap(self) -> PeerNetError {
        PeerNetError::TransportError(TransportErrorType::Tcp(self))
    }
}

#[derive(Default)]
pub struct TcpTransportConfig {
    out_connection_config: TcpOutConnectionConfig,
}

pub(crate) struct TcpTransport {
    pub active_connections: SharedActiveConnections,
    pub out_connection_attempts: WaitGroup,
    pub listeners: HashMap<SocketAddr, (Waker, JoinHandle<PeerNetResult<()>>)>,
    features: PeerNetFeatures,

    peer_stop_tx: Sender<()>,
    peer_stop_rx: Receiver<()>,
    config: TcpTransportConfig,
}

const NEW_CONNECTION: Token = Token(0);
const STOP_LISTENER: Token = Token(10);

#[derive(Clone)]
pub struct TcpOutConnectionConfig {
    rate_limit: u128,
    rate_time_window: Duration,
}

impl Default for TcpOutConnectionConfig {
    fn default() -> Self {
        TcpOutConnectionConfig {
            rate_limit: 10 * 1024,
            rate_time_window: Duration::from_secs(1),
        }
    }
}

//TODO: IN/OUT different types because TCP ports are not reliable
pub struct TcpEndpoint {
    config: TcpOutConnectionConfig,
    pub address: SocketAddr,
    pub stream: Limiter<TcpStream>,
}

impl Clone for TcpEndpoint {
    fn clone(&self) -> Self {
        TcpEndpoint {
            config: self.config.clone(),
            address: self.address,
            stream: Limiter::new(
                self.stream.stream.try_clone().unwrap_or_else(|_| {
                    panic!(
                        "Unable to clone stream, when cloning TcpEndpoint {}",
                        self.address
                    )
                }),
                self.config.rate_limit,
                self.config.rate_time_window,
            ),
        }
    }
}

impl TcpEndpoint {
    pub fn shutdown(&mut self) {
        let _ = self.stream.stream.shutdown(std::net::Shutdown::Both);
    }
}

impl TcpTransport {
    pub fn new(
        active_connections: SharedActiveConnections,
        features: PeerNetFeatures,
    ) -> TcpTransport {
        let (peer_stop_tx, peer_stop_rx) = unbounded();
        TcpTransport {
            active_connections,
            out_connection_attempts: WaitGroup::new(),
            listeners: Default::default(),
            features,
            peer_stop_rx,
            peer_stop_tx,
            config: TcpTransportConfig::default(),
        }
    }
}

impl Drop for TcpTransport {
    fn drop(&mut self) {
        let all_addresses: Vec<SocketAddr> = self.listeners.keys().cloned().collect();
        all_addresses
            .into_iter()
            .for_each(|a| self.stop_listener(a).unwrap());
    }
}

impl Transport for TcpTransport {
    type OutConnectionConfig = TcpOutConnectionConfig;

    type Endpoint = TcpEndpoint;

    fn start_listener<T: InitConnectionHandler, M: MessagesHandler>(
        &mut self,
        self_keypair: KeyPair,
        address: SocketAddr,
        message_handler: M,
        mut init_connection_handler: T,
    ) -> PeerNetResult<()> {
        let mut poll =
            Poll::new().map_err(|err| TcpError::InitListener.wrap().new("poll new", err, None))?;
        let mut events = Events::with_capacity(128);
        let waker = Waker::new(poll.registry(), STOP_LISTENER)
            .map_err(|err| TcpError::InitListener.wrap().new("waker new", err, None))?;
        let listener_handle: JoinHandle<PeerNetResult<()>> = std::thread::Builder::new()
            .name(format!("tcp_listener_handle_{:?}", address))
            .spawn({
            let active_connections = self.active_connections.clone();
            let reject_same_ip_addr = self.features.reject_same_ip_addr;
            let peer_stop_rx = self.peer_stop_rx.clone();
            let peer_stop_tx = self.peer_stop_tx.clone();
            let out_conn_config = self.config.out_connection_config.clone();
            move || {
                let server = TcpListener::bind(address)
                    .unwrap_or_else(|_| panic!("Can't bind TCP transport to address {}", address));
                let mut mio_server = MioTcpListener::from_std(
                    server.try_clone().expect("Unable to clone server socket"),
                );

                // Start listening for incoming connections.
                poll.registry()
                    .register(&mut mio_server, NEW_CONNECTION, Interest::READABLE)
                    .unwrap_or_else(|_| {
                        panic!(
                            "Can't register polling on TCP transport of address {}",
                            address
                        )
                    });
                loop {
                    // Poll Mio for events, blocking until we get an event.
                    poll.poll(&mut events, None).unwrap_or_else(|_| {
                        panic!("Can't poll TCP transport of address {}", address)
                    });

                    // Process each event.
                    for event in events.iter() {
                        match event.token() {
                            NEW_CONNECTION => {
                                let (stream, address) = server.accept().map_err(|err| {
                                    TcpError::ConnectionError.wrap().new(
                                        "listener accept",
                                        err,
                                        None,
                                    )
                                })?;
                                if reject_same_ip_addr
                                    && !active_connections.read().check_addr_accepted(&address)
                                {
                                    println!("Address {:?} refused", address);
                                    continue;
                                }
                                println!("Address {:?}, accepted", address);

                                let mut endpoint = Endpoint::Tcp(TcpEndpoint {
                                    config: out_conn_config.clone(),
                                    address,
                                    stream: Limiter::new(
                                        stream,
                                        out_conn_config.rate_limit,
                                        out_conn_config.rate_time_window,
                                    ),
                                });
                                {
                                    let mut active_connections = active_connections.write();
                                    if active_connections.nb_in_connections
                                        < active_connections.max_in_connections
                                    {
                                        active_connections.nb_in_connections += 1;
                                    } else {
                                        println!("Connection attempt by {}  : max_in_connections reached", address);
                                        init_connection_handler.fallback_function(
                                            &self_keypair,
                                            &mut endpoint,
                                            &active_connections.listeners,
                                        )?;
                                        continue;
                                    }
                                    active_connections.connection_queue.push(address);
                                }
                                new_peer(
                                    self_keypair.clone(),
                                    endpoint,
                                    init_connection_handler.clone(),
                                    message_handler.clone(),
                                    active_connections.clone(),
                                    peer_stop_rx.clone(),
                                    ConnectionType::IN,
                                );
                            }
                            STOP_LISTENER => {
                                peer_stop_tx.send(()).unwrap();
                                return Ok(());
                            }
                            _ => {}
                        }
                    }
                }
            }
        }).expect("Failed to spawn thread tcp_listener_handle");
        {
            let mut active_connections = self.active_connections.write();
            active_connections
                .listeners
                .insert(address, super::TransportType::Tcp);
        }
        self.listeners.insert(address, (waker, listener_handle));
        Ok(())
    }

    fn try_connect<T: InitConnectionHandler, M: MessagesHandler>(
        &mut self,
        self_keypair: KeyPair,
        address: SocketAddr,
        timeout: Duration,
        _config: &Self::OutConnectionConfig,
        message_handler: M,
        handshake_handler: T,
    ) -> PeerNetResult<JoinHandle<PeerNetResult<()>>> {
        let peer_stop_rx = self.peer_stop_rx.clone();
<<<<<<< HEAD
        Ok(std::thread::spawn({
            let active_connections = self.active_connections.clone();
            let wg = self.out_connection_attempts.clone();
            let out_conn_config = self.config.out_connection_config.clone();
            move || {
                let stream = TcpStream::connect_timeout(&address, timeout).map_err(|err| {
                    TcpError::ConnectionError.wrap().new(
                        "try_connect stream connect",
                        err,
                        Some(format!("address: {}, timeout: {:?}", address, timeout)),
                    )
                })?;
                let stream = Limiter::new(
                    stream,
                    out_conn_config.rate_limit,
                    out_conn_config.rate_time_window,
                );
                println!("Connected to {}", address);
=======
        Ok(std::thread::Builder::new()
            .name(format!("tcp_try_connect_{:?}", address))
            .spawn({
                let active_connections = self.active_connections.clone();
                let wg = self.out_connection_attempts.clone();
                move || {
                    let stream = TcpStream::connect_timeout(&address, timeout).map_err(|err| {
                        TcpError::ConnectionError.wrap().new(
                            "try_connect stream connect",
                            err,
                            Some(format!("address: {}, timeout: {:?}", address, timeout)),
                        )
                    })?;
                    let stream = Limiter::new(stream, RATE_LIMIT, Duration::from_secs(1));
                    println!("Connected to {}", address);
>>>>>>> 296a0f6f

                    {
                        let mut active_connections = active_connections.write();
                        if active_connections.nb_out_connections
                            < active_connections.max_out_connections
                        {
                            active_connections.nb_out_connections += 1;
                        } else {
                            return Err(PeerNetError::BoundReached.error(
                                "tcp try_connect max_out_conn",
                                Some(format!(
                                    "max: {}, nb: {}",
                                    active_connections.max_out_connections,
                                    active_connections.nb_out_connections
                                )),
                            ))?;
                        }
                    }
                    new_peer(
                        self_keypair.clone(),
                        Endpoint::Tcp(TcpEndpoint { address, stream }),
                        handshake_handler.clone(),
                        message_handler.clone(),
                        active_connections.clone(),
                        peer_stop_rx,
                        ConnectionType::OUT,
                    );
                    drop(wg);
                    Ok(())
                }
<<<<<<< HEAD
                new_peer(
                    self_keypair.clone(),
                    Endpoint::Tcp(TcpEndpoint {
                        address,
                        stream,
                        config: out_conn_config.clone(),
                    }),
                    handshake_handler.clone(),
                    message_handler.clone(),
                    active_connections.clone(),
                    peer_stop_rx,
                    ConnectionType::OUT,
                );
                drop(wg);
                Ok(())
            }
        }))
=======
            })
            .expect("Failed to spawn thread tcp_try_connect"))
>>>>>>> 296a0f6f
    }

    fn stop_listener(&mut self, address: SocketAddr) -> PeerNetResult<()> {
        let (waker, handle) = self.listeners.remove(&address).ok_or(
            TcpError::StopListener
                .wrap()
                .error("rm addr", Some(format!("address: {}", address))),
        )?;
        {
            let mut active_connections = self.active_connections.write();
            active_connections.listeners.remove(&address);
        }
        waker
            .wake()
            .map_err(|e| TcpError::StopListener.wrap().new("waker wake", e, None))?;
        handle
            .join()
            .unwrap_or_else(|_| panic!("Couldn't join listener for address {}", address))
    }

    fn send(endpoint: &mut Self::Endpoint, data: &[u8]) -> PeerNetResult<()> {
        endpoint
            .stream
            .write(&data.len().to_le_bytes())
            .map_err(|err| {
                TcpError::ConnectionError.wrap().new(
                    "send len write",
                    err,
                    Some(format!("{:?}", data.len().to_le_bytes())),
                )
            })?;
        endpoint.stream.write(data).map_err(|err| {
            TcpError::ConnectionError
                .wrap()
                .new("send data write", err, None)
        })?;
        Ok(())
    }

    fn receive(endpoint: &mut Self::Endpoint) -> PeerNetResult<Vec<u8>> {
        let mut len_bytes = [0u8; 8];
        endpoint
            .stream
            .read(&mut len_bytes)
            .map_err(|err| TcpError::ConnectionError.wrap().new("recv len", err, None))?;
        let len = usize::from_le_bytes(len_bytes);
        let mut data = vec![0u8; len];
        endpoint
            .stream
            .read(&mut data)
            .map_err(|err| TcpError::ConnectionError.wrap().new("recv data", err, None))?;
        Ok(data)
    }
}<|MERGE_RESOLUTION|>--- conflicted
+++ resolved
@@ -258,8 +258,9 @@
         handshake_handler: T,
     ) -> PeerNetResult<JoinHandle<PeerNetResult<()>>> {
         let peer_stop_rx = self.peer_stop_rx.clone();
-<<<<<<< HEAD
-        Ok(std::thread::spawn({
+        Ok(std::thread::Builder::new()
+            .name(format!("tcp_try_connect_{:?}", address))
+            .spawn({
             let active_connections = self.active_connections.clone();
             let wg = self.out_connection_attempts.clone();
             let out_conn_config = self.config.out_connection_config.clone();
@@ -277,23 +278,6 @@
                     out_conn_config.rate_time_window,
                 );
                 println!("Connected to {}", address);
-=======
-        Ok(std::thread::Builder::new()
-            .name(format!("tcp_try_connect_{:?}", address))
-            .spawn({
-                let active_connections = self.active_connections.clone();
-                let wg = self.out_connection_attempts.clone();
-                move || {
-                    let stream = TcpStream::connect_timeout(&address, timeout).map_err(|err| {
-                        TcpError::ConnectionError.wrap().new(
-                            "try_connect stream connect",
-                            err,
-                            Some(format!("address: {}, timeout: {:?}", address, timeout)),
-                        )
-                    })?;
-                    let stream = Limiter::new(stream, RATE_LIMIT, Duration::from_secs(1));
-                    println!("Connected to {}", address);
->>>>>>> 296a0f6f
 
                     {
                         let mut active_connections = active_connections.write();
@@ -324,7 +308,6 @@
                     drop(wg);
                     Ok(())
                 }
-<<<<<<< HEAD
                 new_peer(
                     self_keypair.clone(),
                     Endpoint::Tcp(TcpEndpoint {
@@ -341,11 +324,8 @@
                 drop(wg);
                 Ok(())
             }
-        }))
-=======
             })
             .expect("Failed to spawn thread tcp_try_connect"))
->>>>>>> 296a0f6f
     }
 
     fn stop_listener(&mut self, address: SocketAddr) -> PeerNetResult<()> {
