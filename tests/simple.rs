--- conflicted
+++ resolved
@@ -195,64 +195,10 @@
     assert_eq!(manager.nb_in_connections(), 0);
 
     manager
-<<<<<<< HEAD
-        .stop_listener(TransportType::Tcp, "127.0.0.1:64852".parse().unwrap())
-        .unwrap();
-}
-
-#[test]
-fn simple_with_different_limit_pre_post_handshake() {
-    let context = DefaultContext {
-        our_id: DefaultPeerId::generate(),
-    };
-
-    let config = PeerNetConfiguration {
-        context,
-        max_in_connections: 10,
-        init_connection_handler: DefaultInitConnection,
-        optional_features: PeerNetFeatures::default(),
-        max_message_size: 1048576000,
-        rate_bucket_size: 10000,
-        read_timeout: Duration::from_secs(10),
-        write_timeout: Duration::from_secs(10),
-        rate_limit: 10000,
-        rate_time_window: Duration::from_secs(1),
-        send_data_channel_size: 1000,
-        message_handler: DefaultMessagesHandler {},
-        peers_categories: HashMap::default(),
-        default_category_info: PeerNetCategoryInfo {
-            max_in_connections_pre_handshake: 10,
-            max_in_connections_post_handshake: 5,
-            max_in_connections_per_ip: 10,
-        },
-        _phantom: std::marker::PhantomData,
-    };
-    let mut manager: PeerNetManager<
-        DefaultPeerId,
-        DefaultContext,
-        DefaultInitConnection,
-        DefaultMessagesHandler,
-    > = PeerNetManager::new(config);
-
-    manager
-        .start_listener(TransportType::Tcp, "127.0.0.1:64854".parse().unwrap())
-        .unwrap();
-    //manager.start_listener(TransportType::Quic, "127.0.0.1:64850".parse().unwrap()).unwrap();
-    sleep(Duration::from_secs(3));
-    let _ = create_clients(11, "127.0.0.1:64854");
-    sleep(Duration::from_secs(6));
-
-    // we have max_in_connections = 10
-    assert_eq!(manager.nb_in_connections(), 5);
-
-    manager
-        .stop_listener(TransportType::Tcp, "127.0.0.1:64854".parse().unwrap())
-=======
         .stop_listener(
             TransportType::Tcp,
             format!("127.0.0.1:{port}").parse().unwrap(),
         )
->>>>>>> 52c37279
         .unwrap();
 }
 
